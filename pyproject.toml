--- conflicted
+++ resolved
@@ -1,14 +1,6 @@
 [build-system]
 # Minimum requirements for the build system to execute.
 requires = [
-<<<<<<< HEAD
-    "setuptools>=40.8.0",
-    "wheel",
-    "numpy",
-	"cython>=0.29.30",
-    "matplotlib",
-    "meshio",
-=======
     "scikit-build>=0.16.7",
     "ninja",
     "setuptools>=46.4",
@@ -18,7 +10,6 @@
     "meshio",
     "numpy==1.20.*; python_version <= '3.9'", # meshio undeclared constraint.
     "oldest-supported-numpy; python_version > '3.9'",
->>>>>>> 5999043e
     "pyparsing",
     "scipy",
     "tables",
